# pyo3-special-method-derive

This crate enables you to automatically derive Python dunder methods for your Rust crate using PyO3.

## Key features
- The following methods may be automatically derived
    - `__str__`
    - `__repr__`
    - `__dir__`
- Support for structs and enums (only unit and complex enums due to a PyO3 limitation)
- Support for skipping variants or fields with the `#[skip]` attribute
<<<<<<< HEAD
- Automatically skip struct fields which are not `pub`.
=======
>>>>>>> da44e77a

> Note: The `StrReprHelper` macro requires `T: Debug` for each `T` inside the item. The `Debug` trait is used for the outputs.

Coming soon:
- `__dict__`
- Automatic derive of `Debug` for broader `StrReprHelper` support
<<<<<<< HEAD
=======
- Automatically skip fields/variants if they are not `pub`.
>>>>>>> da44e77a
- Skip different fields/variants depending on `__str__` or `__repr__`.

## Example
```rust
#[pyclass]
#[derive(DirHelper, StrReprHelper)]
struct Person {
    pub name: String,
    occupation: String,
    #[skip]
    pub phone_num: String,
}
```

## PyO3 feature note
To use `pyo3-special-method-derive`, you should enable the `multiple-pymethods` feature on PyO3:
```
pyo3 = { version = "0.21", features = ["multiple-pymethods"] }
```<|MERGE_RESOLUTION|>--- conflicted
+++ resolved
@@ -9,21 +9,14 @@
     - `__dir__`
 - Support for structs and enums (only unit and complex enums due to a PyO3 limitation)
 - Support for skipping variants or fields with the `#[skip]` attribute
-<<<<<<< HEAD
-- Automatically skip struct fields which are not `pub`.
-=======
->>>>>>> da44e77a
+- Automatically skip struct fields which are not `pub`
 
 > Note: The `StrReprHelper` macro requires `T: Debug` for each `T` inside the item. The `Debug` trait is used for the outputs.
 
 Coming soon:
 - `__dict__`
 - Automatic derive of `Debug` for broader `StrReprHelper` support
-<<<<<<< HEAD
-=======
-- Automatically skip fields/variants if they are not `pub`.
->>>>>>> da44e77a
-- Skip different fields/variants depending on `__str__` or `__repr__`.
+- Skip different fields/variants depending on `__str__` or `__repr__`
 
 ## Example
 ```rust
