<<<<<<< HEAD
use crate::{ATTR_NAMESPACE, ATTR_NAMESPACE_NO_SKIP, ATTR_NAMESPACE_REPR, ATTR_NAMESPACE_STR};
use proc_macro2::TokenStream;
=======
use crate::{ATTR_NAMESPACE, ATTR_NAMESPACE_NO_FMT_SKIP, ATTR_NAMESPACE_REPR, ATTR_NAMESPACE_STR};
>>>>>>> 3e986a7d
use quote::quote;
use syn::parse::{Parse, ParseStream};
<<<<<<< HEAD
use syn::MetaList;
use syn::{
    Attribute, DeriveInput, Fields, Ident, Lit, LitStr, Meta, MetaNameValue, Token, Visibility,
};
=======
use proc_macro2::TokenStream;
use log::{info, error};
>>>>>>> 3e986a7d
macro_rules! create_body {
    ($input:expr, $ident:expr, $is_repr:expr) => {
        match &$input.data {
            syn::Data::Struct(s) => generate_fmt_impl_for_struct(s, $ident, $is_repr),
            syn::Data::Enum(e) => {
                generate_fmt_impl_for_enum(e, $ident, $is_repr, Some(&$input.attrs))
            }
            syn::Data::Union(u) => {
                let error = syn::Error::new_spanned(u.union_token, "Unions are not supported");
                return proc_macro2::TokenStream::from(error.into_compile_error());
            }
        }
    };
}

pub(crate) enum DeriveType {
    ForAutoDisplay,
    ForAutoDebug,
}

// Internal function to generate impls of the custom trait: `ExtensionRepr|ExtensionStr{ident}`
pub(crate) fn impl_formatter(input: &DeriveInput, ty: DeriveType) -> proc_macro2::TokenStream {
    // Get the name of the struct
    let ident = &input.ident;
    // Determine if the implementation is for a "repr" type
    let is_repr = matches!(ty, DeriveType::ForAutoDebug);

    // Create body for display and debug
    let body_display = create_body!(input, ident, is_repr);
    let body_debug = create_body!(input, ident, is_repr);

    // Determine which traits to implement
    match ty {
        DeriveType::ForAutoDisplay => {
            (quote! {
                impl pyo3_special_method_derive_lib::PyDisplay for #ident {
                    fn fmt_display(&self) -> String {
                        use pyo3_special_method_derive_lib::PyDisplay;
                        #body_display
                        repr
                    }
                }
            })
        }
        DeriveType::ForAutoDebug => {
            (quote! {
                impl pyo3_special_method_derive_lib::PyDebug for #ident {
                    fn fmt_debug(&self) -> String {
                        use pyo3_special_method_derive_lib::PyDebug;
                        #body_debug
                        repr
                    }
                }
            })
        }
    }
}

fn generate_fmt_impl_for_struct(
    data_struct: &syn::DataStruct,
    name: &Ident,
    is_repr: bool,
) -> proc_macro2::TokenStream {
    let fields = &data_struct.fields;
    let fields = fields
    .iter()
    .filter(|f| {
        // Default `is_skip` based on the field's visibility
        let mut is_skip = !matches!(f.vis, Visibility::Public(_));

<<<<<<< HEAD
                if attr.path().is_ident(ATTR_NAMESPACE) || attr.path().is_ident(namespace) {
                    // only parse ATTR_NAMESPACE and not [serde] or [default]
                    attr.parse_nested_meta(|meta| {
                        is_skip = meta.path.is_ident("skip");
                        Ok(())
                    })
                    .unwrap();
                } else if attr.path().is_ident(ATTR_NAMESPACE_NO_SKIP) {
                    is_skip = false;
=======
        for attr in &f.attrs {
            let namespace = if is_repr { ATTR_NAMESPACE_REPR } else { ATTR_NAMESPACE_STR };
            let attr_path = attr.path();

            if attr_path.is_ident(namespace) {
                // Parse attributes in the specified namespace
                if let Err(_) = attr.parse_nested_meta(|meta| {
                    if meta.path.is_ident("skip") {
                        is_skip = true;
                    }
                    Ok(())
                }) {
                    // Handle parse error if needed
                    eprintln!("Failed to parse attribute {:?}", attr_path);
>>>>>>> 3e986a7d
                }
            } else if attr_path.is_ident(ATTR_NAMESPACE_NO_FMT_SKIP) {
                // Explicitly mark to not skip the field
                is_skip = false;
                break;
            }
        }
        !is_skip
    })
    .collect::<Vec<_>>();
    let field_fmts = fields
        .iter()
        .enumerate()
        .map(|(i, field)| {
            let postfix = if i + 1 < fields.len() { ", " } else { "" };
            let formatter = if is_repr { quote! { fmt_debug } } else { quote! { fmt_display } };
            match &field.ident {
                Some(ident) => {
                    quote! {
                        repr += &format!("{}={}{}", stringify!(#ident), self.#ident.#formatter(), #postfix);
                    }
                }
                None => {
                    // If the field doesn't have a name, we generate a name based on its index
                    let index = syn::Index::from(i);
                    quote! {
                        repr += &format!("{}={}{}", stringify!(#index), self.#index.#formatter(), #postfix);
                    }
                }
            }
        })
        .collect::<Vec<_>>();
    quote! {
        let mut repr = "".to_string();
        repr += &format!("{}(", stringify!(#name));
        #(#field_fmts)*
        repr += ")";
    }
}

// Define a struct to hold the parsed tokens
struct FmtAttribute {
    ident: Ident,
    _eq_token: Token![=],
    pub lit_str: LitStr,
}

// Implement parsing for the FmtAttribute struct
impl Parse for FmtAttribute {
    fn parse(input: ParseStream) -> syn::Result<Self> {
        let ident: Ident = input.parse()?;
        let _eq_token: Token![=] = input.parse()?;
        let lit_str: LitStr = input.parse()?;
        Ok(FmtAttribute {
            ident,
            _eq_token,
            lit_str,
        })
    }
}

pub fn find_display_attribute(attr: &Attribute) -> Option<TokenStream> {
    // Parse the attribute arguments
    let attribute = match attr.parse_args::<FmtAttribute>() {
        Ok(display_macro) => Some(display_macro),
        Err(e) => {
            e.to_compile_error();
            None
        }
    };

    // Check if we have a valid attribute and return the literal as TokenStream
    if let Some(attr) = attribute {
        if attr.ident == "fmt" {
            let list_str = attr.lit_str;
            Some(quote! { #list_str })
        } else {
            None
        }
    } else {
        None
    }
}

fn generate_fmt_impl_for_enum(
    data_enum: &syn::DataEnum,
    name: &Ident,
    is_repr: bool,
    string_formater: Option<&Vec<Attribute>>,
) -> proc_macro2::TokenStream {
    let variants = data_enum.variants.iter().collect::<Vec<_>>();
    let mut ident_formatter = quote! { "{}."};
    if let Some(attrs) = string_formater {
        for attr in attrs {
            if attr.path().is_ident("auto_display") {
                if let Some(formatter) = find_display_attribute(attr) {
                    ident_formatter = formatter;
                    println!("Found parent formatter: {:?}", ident_formatter.clone());
                    break;
                }
                break;
            }
        }
    }

    let fmt_str = ident_formatter.to_string();

    // Check if the formatter string contains "{}"
    let ident_formatter = if fmt_str.contains("{}") {
        quote! {
            &format!(#ident_formatter, stringify!(#name))
        }
    } else {
        quote! {
            &format!("{}", #ident_formatter)
        }
    };

    let arms = variants.iter().map(|variant| {
        let ident = &variant.ident;
        let (to_skip, display_attr) = {
            let mut to_skip = false;
            let mut display_attr = None;
            let namespace = if is_repr {
                ATTR_NAMESPACE_REPR
            } else {
                ATTR_NAMESPACE_STR
            };

            for attr in &variant.attrs {
                if attr.path().is_ident(ATTR_NAMESPACE) || attr.path().is_ident(namespace) {
                    attr.parse_nested_meta(|meta| {
                        if meta.path.is_ident("skip") {
                            to_skip = true;
                        }
                        Ok(())
                    }).unwrap();
                }
                if attr.path().is_ident("auto_display") {
                    display_attr = Some(attr);
                }
            }

            (to_skip, display_attr)
        };

        let mut variant_fmt = quote! { "{}"};
        if let Some(display_attr) = display_attr {
            if let Some(formatter) = find_display_attribute(display_attr) {
                println!("Found variant formatter: {:?}", formatter.clone());
                variant_fmt = formatter;
            }
        }



        // If {} is not in ident_fmt, we must not format ident.
        // If {} is not in variant_fmt, we don't use stringify! either
        match &variant.fields {
            Fields::Unit => {
                // Check if the formatter string contains "{}"
                let variant_fmt = if variant_fmt.to_string().contains("{}") {
                    quote! {
                        &format!(#variant_fmt, stringify!(#ident))
                    }
                } else {
                    quote! {
                        &format!("\"{}\"", #variant_fmt)
                    }
                };
                if !to_skip {
                    quote! {
                        Self::#ident => repr += #variant_fmt,
                    }
                } else {
                    quote! {
                        Self::#ident => repr += "<variant skipped>",
                    }
                }
            }
            syn::Fields::Unnamed(fields) if fields.unnamed.len() == 1 => {
                // Tuple variant with one field
                if !to_skip {
                    quote! { #name::#ident(ref single) => {#ident_formatter;} }
                } else {
                    quote! {
                        #ident => repr += "<variant skipped>",
                    }
                }  // TODO now that we have AutoDisplay we want this
            }
            Fields::Named(fields) => {
                let field_names: Vec<_> = fields.named.iter().map(|f| &f.ident).collect();
                let mut format_string = "{}(".to_string();
                let formatter = if is_repr { quote! { fmt_debug } } else { quote! { fmt_display } };
                for (i, name) in field_names.iter().enumerate() {
                    if i == 0 {
                        format_string = format!("{format_string}{}={{}}", name.as_ref().unwrap());
                    } else {
                        format_string = format!("{format_string}, {}={{}}", name.as_ref().unwrap());
                    }
                }
                format_string = format!("{format_string})");
                if !to_skip {
                    let mut names = Vec::new();
                    for name in field_names.clone() {
                        names.push(quote! { #name.#formatter() });
                    }
                    quote! {
                        Self::#ident { #(#field_names),* } => repr += &format!(#format_string, stringify!(#ident), #(#names),*),
                    }
                } else {
                    quote! {
                        Self::#ident { #(#field_names),* } => {
                            let _ = (#(#field_names),*);
                            repr += "<variant skipped>";
                        }
                    }
                }
            }
            _ => {
                // Default case: stringify the variant name
                quote! {  &format!("{}", stringify!(#ident)); }
            }
        }
    }).collect::<Vec<_>>();

    quote! {
        let mut repr = "".to_string();
        repr += #ident_formatter;
        match self {
            #(#arms)*
        }
    }
}<|MERGE_RESOLUTION|>--- conflicted
+++ resolved
@@ -1,20 +1,12 @@
-<<<<<<< HEAD
-use crate::{ATTR_NAMESPACE, ATTR_NAMESPACE_NO_SKIP, ATTR_NAMESPACE_REPR, ATTR_NAMESPACE_STR};
+use crate::{ATTR_NAMESPACE, ATTR_NAMESPACE_NO_FMT_SKIP, ATTR_NAMESPACE_REPR, ATTR_NAMESPACE_STR};
 use proc_macro2::TokenStream;
-=======
-use crate::{ATTR_NAMESPACE, ATTR_NAMESPACE_NO_FMT_SKIP, ATTR_NAMESPACE_REPR, ATTR_NAMESPACE_STR};
->>>>>>> 3e986a7d
 use quote::quote;
 use syn::parse::{Parse, ParseStream};
-<<<<<<< HEAD
 use syn::MetaList;
 use syn::{
     Attribute, DeriveInput, Fields, Ident, Lit, LitStr, Meta, MetaNameValue, Token, Visibility,
 };
-=======
-use proc_macro2::TokenStream;
 use log::{info, error};
->>>>>>> 3e986a7d
 macro_rules! create_body {
     ($input:expr, $ident:expr, $is_repr:expr) => {
         match &$input.data {
@@ -85,22 +77,11 @@
         // Default `is_skip` based on the field's visibility
         let mut is_skip = !matches!(f.vis, Visibility::Public(_));
 
-<<<<<<< HEAD
-                if attr.path().is_ident(ATTR_NAMESPACE) || attr.path().is_ident(namespace) {
-                    // only parse ATTR_NAMESPACE and not [serde] or [default]
-                    attr.parse_nested_meta(|meta| {
-                        is_skip = meta.path.is_ident("skip");
-                        Ok(())
-                    })
-                    .unwrap();
-                } else if attr.path().is_ident(ATTR_NAMESPACE_NO_SKIP) {
-                    is_skip = false;
-=======
         for attr in &f.attrs {
             let namespace = if is_repr { ATTR_NAMESPACE_REPR } else { ATTR_NAMESPACE_STR };
             let attr_path = attr.path();
 
-            if attr_path.is_ident(namespace) {
+            if attr.path().is_ident(ATTR_NAMESPACE) || attr_path.is_ident(namespace) {
                 // Parse attributes in the specified namespace
                 if let Err(_) = attr.parse_nested_meta(|meta| {
                     if meta.path.is_ident("skip") {
@@ -110,7 +91,6 @@
                 }) {
                     // Handle parse error if needed
                     eprintln!("Failed to parse attribute {:?}", attr_path);
->>>>>>> 3e986a7d
                 }
             } else if attr_path.is_ident(ATTR_NAMESPACE_NO_FMT_SKIP) {
                 // Explicitly mark to not skip the field
